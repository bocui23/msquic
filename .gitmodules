--- conflicted
+++ resolved
@@ -4,11 +4,7 @@
 [submodule "submodules/openssl"]
 	path = submodules/openssl
 	url = https://github.com/quictls/openssl.git
-<<<<<<< HEAD
-	branch = openssl-3.0.2+quic
-=======
-	branch = OpenSSL_1_1_1q+quic
+	branch = openssl-3.0.5+quic
 [submodule "submodules/clog"]
 	path = submodules/clog
-	url = https://github.com/microsoft/CLOG.git
->>>>>>> af9e4070
+	url = https://github.com/microsoft/CLOG.git